<<<<<<< HEAD
from typing import Any, Dict, List, Optional
from pydantic import BaseModel


class TableRef(BaseModel):
	datasetId: str
	tableId: str


class DatasetItem(BaseModel):
	datasetId: str
	friendlyName: Optional[str] = None
	description: Optional[str] = None
	isBackendCreated: Optional[bool] = False


class DatasetResponse(BaseModel):
	datasets: List[DatasetItem]


class TableInfoItem(BaseModel):
=======
from pydantic import BaseModel
from typing import List, Optional, Dict, Any


class DatasetInfo(BaseModel):
	datasetId: str
	friendlyName: Optional[str] = None
	description: Optional[str] = None


class DatasetResponse(BaseModel):
	datasets: List[DatasetInfo]


class TableInfo(BaseModel):
>>>>>>> 11649099
	tableId: str
	rowCount: Optional[int] = None
	created: Optional[str] = None
	lastModified: Optional[str] = None


class TableInfoResponse(BaseModel):
	dataset_id: str
<<<<<<< HEAD
	tables: List[TableInfoItem]
=======
	tables: List[TableInfo]


class TableRef(BaseModel):
	datasetId: str
	tableId: str
>>>>>>> 11649099


class PrepareRequest(BaseModel):
	tables: List[TableRef]
<<<<<<< HEAD
	sampleRows: Optional[int] = None
=======
	sampleRows: Optional[int] = 5


class PreparedTable(BaseModel):
	datasetId: str
	tableId: str
	embed_rows: int
>>>>>>> 11649099


class PrepareResponse(BaseModel):
	status: str
<<<<<<< HEAD
	prepared: Any
=======
	prepared: List[PreparedTable]
>>>>>>> 11649099


class GenerateKpisRequest(BaseModel):
	tables: List[TableRef]
<<<<<<< HEAD
	k: Optional[int] = None


class GenerateKpisResponse(BaseModel):
	kpis: List[Dict[str, Any]]
=======
	k: Optional[int] = 5


class KPIItem(BaseModel):
	id: str
	name: str
	short_description: str
	chart_type: str
	d3_chart: str
	expected_schema: str
	sql: str
	engine: Optional[str] = None
	vega_lite_spec: Optional[Dict[str, Any]] = None
	filter_date_column: Optional[str] = None
	tabs: Optional[List[str]] = None


class GenerateKpisResponse(BaseModel):
	kpis: List[KPIItem]
>>>>>>> 11649099


class RunKpiRequest(BaseModel):
	sql: str
	filters: Optional[Dict[str, Any]] = None
	date_column: Optional[str] = None
	expected_schema: Optional[str] = None


class RunKpiResponse(BaseModel):
	rows: List[Dict[str, Any]]


<<<<<<< HEAD
class DashboardSaveRequest(BaseModel):
	id: Optional[str] = None
	name: str
	kpis: List[Dict[str, Any]]
=======
# KPI Catalog
class KPICatalogAddRequest(BaseModel):
	datasetId: str
	tableId: str
	kpis: List[KPIItem]


class KPICatalogItem(BaseModel):
	id: str
	name: str
	sql: str
	chart_type: str
	expected_schema: str
	dataset_id: str
	table_id: str
	tags: Optional[Dict[str, Any]] = None
	engine: Optional[str] = None
	vega_lite_spec: Optional[Dict[str, Any]] = None


class KPICatalogListResponse(BaseModel):
	items: List[KPICatalogItem]


# Tabs
class DashboardTab(BaseModel):
	id: str
	name: str
	order: int


# Dashboards
class DashboardSaveRequest(BaseModel):
	id: Optional[str] = None
	name: str
	version: Optional[str] = None
	kpis: List[KPIItem]
>>>>>>> 11649099
	layout: Optional[List[Dict[str, Any]]] = None
	layouts: Optional[Dict[str, List[Dict[str, Any]]]] = None
	selected_tables: List[TableRef]
	global_filters: Optional[Dict[str, Any]] = None
	theme: Optional[Dict[str, Any]] = None
<<<<<<< HEAD
	version: Optional[str] = None
	tabs: Optional[List[Dict[str, Any]]] = None
=======
	# New
	tabs: Optional[List[DashboardTab]] = None
>>>>>>> 11649099
	tab_layouts: Optional[Dict[str, List[Dict[str, Any]]]] = None
	last_active_tab: Optional[str] = None


class DashboardSaveResponse(BaseModel):
	id: str
	name: str
	version: str


<<<<<<< HEAD
class DashboardListResponse(BaseModel):
	dashboards: List[Dict[str, Any]]
=======
class DashboardSummary(BaseModel):
	id: str
	name: str
	version: Optional[str] = None
	created_at: Optional[str] = None
	updated_at: Optional[str] = None


class DashboardListResponse(BaseModel):
	dashboards: List[DashboardSummary]
>>>>>>> 11649099


class DashboardGetResponse(BaseModel):
	id: str
	name: str
<<<<<<< HEAD
	kpis: List[Dict[str, Any]]
	layout: Optional[List[Dict[str, Any]]] = None
	layouts: Optional[Dict[str, List[Dict[str, Any]]]] = None
	selected_tables: List[Dict[str, Any]]
	global_filters: Optional[Dict[str, Any]] = None
	theme: Optional[Dict[str, Any]] = None
	version: Optional[str] = None
	tabs: Optional[List[Dict[str, Any]]] = None
	tab_layouts: Optional[Dict[str, List[Dict[str, Any]]]] = None
	last_active_tab: Optional[str] = None
	created_at: Optional[str] = None
	updated_at: Optional[str] = None


class KPICatalogAddRequest(BaseModel):
	datasetId: str
	tableId: str
	kpis: List[Dict[str, Any]]


class KPICatalogListResponse(BaseModel):
	items: List[Dict[str, Any]]
=======
	version: Optional[str] = None
	kpis: List[KPIItem]
	layout: Optional[List[Dict[str, Any]]] = None
	layouts: Optional[Dict[str, List[Dict[str, Any]]]] = None
	selected_tables: List[TableRef]
	global_filters: Optional[Dict[str, Any]] = None
	theme: Optional[Dict[str, Any]] = None
	created_at: Optional[str] = None
	updated_at: Optional[str] = None
	# New
	tabs: Optional[List[DashboardTab]] = None
	tab_layouts: Optional[Dict[str, List[Dict[str, Any]]]] = None
	last_active_tab: Optional[str] = None
>>>>>>> 11649099
<|MERGE_RESOLUTION|>--- conflicted
+++ resolved
@@ -1,4 +1,3 @@
-<<<<<<< HEAD
 from typing import Any, Dict, List, Optional
 from pydantic import BaseModel
 
@@ -8,7 +7,7 @@
 	tableId: str
 
 
-class DatasetItem(BaseModel):
+class DatasetInfo(BaseModel):
 	datasetId: str
 	friendlyName: Optional[str] = None
 	description: Optional[str] = None
@@ -16,27 +15,10 @@
 
 
 class DatasetResponse(BaseModel):
-	datasets: List[DatasetItem]
-
-
-class TableInfoItem(BaseModel):
-=======
-from pydantic import BaseModel
-from typing import List, Optional, Dict, Any
-
-
-class DatasetInfo(BaseModel):
-	datasetId: str
-	friendlyName: Optional[str] = None
-	description: Optional[str] = None
-
-
-class DatasetResponse(BaseModel):
 	datasets: List[DatasetInfo]
 
 
 class TableInfo(BaseModel):
->>>>>>> 11649099
 	tableId: str
 	rowCount: Optional[int] = None
 	created: Optional[str] = None
@@ -45,23 +27,11 @@
 
 class TableInfoResponse(BaseModel):
 	dataset_id: str
-<<<<<<< HEAD
-	tables: List[TableInfoItem]
-=======
 	tables: List[TableInfo]
-
-
-class TableRef(BaseModel):
-	datasetId: str
-	tableId: str
->>>>>>> 11649099
 
 
 class PrepareRequest(BaseModel):
 	tables: List[TableRef]
-<<<<<<< HEAD
-	sampleRows: Optional[int] = None
-=======
 	sampleRows: Optional[int] = 5
 
 
@@ -69,27 +39,15 @@
 	datasetId: str
 	tableId: str
 	embed_rows: int
->>>>>>> 11649099
 
 
 class PrepareResponse(BaseModel):
 	status: str
-<<<<<<< HEAD
-	prepared: Any
-=======
 	prepared: List[PreparedTable]
->>>>>>> 11649099
 
 
 class GenerateKpisRequest(BaseModel):
 	tables: List[TableRef]
-<<<<<<< HEAD
-	k: Optional[int] = None
-
-
-class GenerateKpisResponse(BaseModel):
-	kpis: List[Dict[str, Any]]
-=======
 	k: Optional[int] = 5
 
 
@@ -109,7 +67,6 @@
 
 class GenerateKpisResponse(BaseModel):
 	kpis: List[KPIItem]
->>>>>>> 11649099
 
 
 class RunKpiRequest(BaseModel):
@@ -123,12 +80,6 @@
 	rows: List[Dict[str, Any]]
 
 
-<<<<<<< HEAD
-class DashboardSaveRequest(BaseModel):
-	id: Optional[str] = None
-	name: str
-	kpis: List[Dict[str, Any]]
-=======
 # KPI Catalog
 class KPICatalogAddRequest(BaseModel):
 	datasetId: str
@@ -166,19 +117,13 @@
 	name: str
 	version: Optional[str] = None
 	kpis: List[KPIItem]
->>>>>>> 11649099
 	layout: Optional[List[Dict[str, Any]]] = None
 	layouts: Optional[Dict[str, List[Dict[str, Any]]]] = None
 	selected_tables: List[TableRef]
 	global_filters: Optional[Dict[str, Any]] = None
 	theme: Optional[Dict[str, Any]] = None
-<<<<<<< HEAD
-	version: Optional[str] = None
-	tabs: Optional[List[Dict[str, Any]]] = None
-=======
 	# New
 	tabs: Optional[List[DashboardTab]] = None
->>>>>>> 11649099
 	tab_layouts: Optional[Dict[str, List[Dict[str, Any]]]] = None
 	last_active_tab: Optional[str] = None
 
@@ -189,10 +134,6 @@
 	version: str
 
 
-<<<<<<< HEAD
-class DashboardListResponse(BaseModel):
-	dashboards: List[Dict[str, Any]]
-=======
 class DashboardSummary(BaseModel):
 	id: str
 	name: str
@@ -203,36 +144,11 @@
 
 class DashboardListResponse(BaseModel):
 	dashboards: List[DashboardSummary]
->>>>>>> 11649099
 
 
 class DashboardGetResponse(BaseModel):
 	id: str
 	name: str
-<<<<<<< HEAD
-	kpis: List[Dict[str, Any]]
-	layout: Optional[List[Dict[str, Any]]] = None
-	layouts: Optional[Dict[str, List[Dict[str, Any]]]] = None
-	selected_tables: List[Dict[str, Any]]
-	global_filters: Optional[Dict[str, Any]] = None
-	theme: Optional[Dict[str, Any]] = None
-	version: Optional[str] = None
-	tabs: Optional[List[Dict[str, Any]]] = None
-	tab_layouts: Optional[Dict[str, List[Dict[str, Any]]]] = None
-	last_active_tab: Optional[str] = None
-	created_at: Optional[str] = None
-	updated_at: Optional[str] = None
-
-
-class KPICatalogAddRequest(BaseModel):
-	datasetId: str
-	tableId: str
-	kpis: List[Dict[str, Any]]
-
-
-class KPICatalogListResponse(BaseModel):
-	items: List[Dict[str, Any]]
-=======
 	version: Optional[str] = None
 	kpis: List[KPIItem]
 	layout: Optional[List[Dict[str, Any]]] = None
@@ -245,5 +161,4 @@
 	# New
 	tabs: Optional[List[DashboardTab]] = None
 	tab_layouts: Optional[Dict[str, List[Dict[str, Any]]]] = None
-	last_active_tab: Optional[str] = None
->>>>>>> 11649099
+	last_active_tab: Optional[str] = None